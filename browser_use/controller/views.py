--- conflicted
+++ resolved
@@ -95,13 +95,7 @@
 	@model_validator(mode='before')
 	def ignore_all_inputs(cls, values):
 		# No matter what the user sends, discard it and return empty.
-<<<<<<< HEAD
 		return {}
-
-	class Config:
-		# If you want to silently allow unknown fields at top-level,
-		# set extra = 'allow' as well:
-		extra = 'allow'
 
 class Position(BaseModel):
     x: int
@@ -122,7 +116,4 @@
     
     # Common options
     steps: Optional[int] = Field(10, description="Number of intermediate points for smoother movement (5-20 recommended)")
-    delay_ms: Optional[int] = Field(5, description="Delay in milliseconds between steps (0 for fastest, 10-20 for more natural)")
-=======
-		return {}
->>>>>>> 695d1eff
+    delay_ms: Optional[int] = Field(5, description="Delay in milliseconds between steps (0 for fastest, 10-20 for more natural)")